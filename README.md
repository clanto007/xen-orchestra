# Xen Orchestra Web

<<<<<<< HEAD
XO-Web is part of [Xen Orchestra](https://github.com/vatesfr/xo), a web interface for XenServer (or XAPI enabled) hosts.
=======
XO-Web is part of [Xen Orchestra](https://github.com/vatesfr/xo), a web interface for XenServer or XAPI enabled hosts.
>>>>>>> af1d9773

It is a web client for [XO-Server](https://github.com/vatesfr/xo-server).

__XO is currently under development and may be subject to important bugs.__

## Installation

_There is currently no package available for XO-Web, you must therefore use the following procedure._

1. Download the code, you may either use git `git clone git://github.com/vatesfr/xo-web` or download a [Zip archive](https://github.com/vatesfr/xo-web/archive/master.zip).
2. [Install XO-Server](https://github.com/vatesfr/xo-server/tree/nodejs), and run it
3. Enter the IP/Url of you XO hosts in your browser (by default, XO-Server runs on 8080 port)
4. You can add a server by clicking on the button, but do not forget to login before (with default credentials)

## How to report a bug?

If you are certain the bug is exclusively related to XO-Web, you may use the [bugtracker of this repository](https://github.com/vatesfr/xo-web/issues).

Otherwise, please consider using the [bugtracker of the general repository](https://github.com/vatesfr/xo/issues).<|MERGE_RESOLUTION|>--- conflicted
+++ resolved
@@ -1,10 +1,6 @@
 # Xen Orchestra Web
 
-<<<<<<< HEAD
-XO-Web is part of [Xen Orchestra](https://github.com/vatesfr/xo), a web interface for XenServer (or XAPI enabled) hosts.
-=======
 XO-Web is part of [Xen Orchestra](https://github.com/vatesfr/xo), a web interface for XenServer or XAPI enabled hosts.
->>>>>>> af1d9773
 
 It is a web client for [XO-Server](https://github.com/vatesfr/xo-server).
 
